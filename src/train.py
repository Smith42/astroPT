"""
This training script can be run both on a single gpu in debug mode,
and also in a larger training run with distributed data parallel (ddp).

To run on a single GPU, example:
$ python train.py --batch_size=32 --compile=False

To run with DDP on 4 gpus on 1 node, example:
$ torchrun --standalone --nproc_per_node=4 train.py

To run with DDP on 4 gpus across 2 nodes, example:
- Run on the first (master) node with example IP 123.456.123.456:
$ torchrun --nproc_per_node=8 --nnodes=2 --node_rank=0 --master_addr=123.456.123.456 --master_port=1234 train.py
- Run on the worker node:
$ torchrun --nproc_per_node=8 --nnodes=2 --node_rank=1 --master_addr=123.456.123.456 --master_port=1234 train.py
(If your cluster does not have Infiniband interconnect prepend NCCL_IB_DISABLE=1)
"""

import os
import time
import math
from functools import partial
import pickle
from pathlib import Path
from contextlib import nullcontext
import einops
import PIL

import numpy as np
import torch
import matplotlib.pyplot as plt
from torch.nn.parallel import DistributedDataParallel as DDP
from torch.utils.data import Dataset, DataLoader
from torch.utils.data.distributed import DistributedSampler
from torch.distributed import init_process_group, destroy_process_group
from torchvision import transforms, io
from tqdm import trange
try:
    import wandb
    log_via_wandb = True
except:
    log_via_wandb = False
try:
    from codecarbon import EmissionsTracker
    log_emissions = True
except:
    log_emissions = False

from model import GPTConfig, GPT
#from local_datasets import GalaxyImageDataset
from spectra import GalaxySpectraImageDataset

if __name__ == "__main__":
    # -----------------------------------------------------------------------------
    # default config values designed to test run a model on DESI
    # look at config/astropt300m.py for a prod run example
    out_dir = 'logs/test_spectra_2024-09-22'
    eval_interval = 1000
    log_interval = 100
    checkpoint_interval = 10000
    assert checkpoint_interval % eval_interval == 0
    eval_iters = 10
    eval_only = False # if True, script exits right after the first eval
    always_save_checkpoint = True # if True, always save a checkpoint at each checkpoint_interval
    init_from = 'scratch' # 'scratch' or 'resume'
    use_hf = False # use the huggingface dataset version of our galz
    stream_hf_dataset = False # stream the galaxies from huggingface
    # data
    gradient_accumulation_steps = 5#5 * 8 # used to simulate larger batch sizes
    batch_size = 64#8 # if gradient_accumulation_steps > 1, this is the micro-batch size
    spiral = True # do we want to process the galaxy patches in spiral order?
    block_size = 1024
    image_size = 224
    num_workers = 64 
    # astroPT model
    n_layer = 26
    n_head = 16
    n_embd = 768
    n_chan = 1 # 3 imagery bands: r, i, z for jpeg, 1 imagery band for FITS
    dropout = 0.0 # for pretraining 0 is good, for finetuning try 0.1+
    bias = False # do we use bias inside LayerNorm and Linear layers?
    patch_size = 16 # size of image patches for ViT tokenisation
    # adamw optimizer
    # we follow the same schedule here as Chinchilla
    learning_rate = 2e-4 # max learning rate
    max_iters = 30000 # total number of training iterations for one pass over our dataset
    weight_decay = 1e-1
    beta1 = 0.9
    beta2 = 0.95
    grad_clip = 1.0 # clip gradients at this value, or disable if == 0.0
    # learning rate decay settings
    decay_lr = True # whether to decay the learning rate
    warmup_iters = 2000 # how many steps to warm up for
    lr_decay_iters = 27000 * 1.1 # should be ~= max_iters per Chinchilla
    min_lr = learning_rate/10 # minimum learning rate, should be ~= learning_rate/10 per Chinchilla
    # DDP settings
    backend = 'nccl' # 'nccl', 'gloo', etc.
    # system
    device = 'cuda' # examples: 'cpu', 'cuda', 'cuda:0', 'cuda:1' etc., or try 'mps' on macbooks
    dtype = 'bfloat16' # 'float32', 'bfloat16', or 'float16', the latter will auto implement a GradScaler
    compile = False # use PyTorch 2.0 to compile the model to be faster
    log_via_wandb = False
    # -----------------------------------------------------------------------------
    config_keys = [k for k,v in globals().items() if not k.startswith('_') and isinstance(v, (int, float, bool, str))]
    exec(open('src/configurator.py').read()) # overrides from command line or config file
    config = {k: globals()[k] for k in config_keys} # will be useful for logging
    # -----------------------------------------------------------------------------
    
    # various inits, derived attributes, I/O setup
    ddp = int(os.environ.get('RANK', -1)) != -1 # is this a ddp run?
    if ddp:
        init_process_group(backend=backend)
        ddp_rank = int(os.environ['RANK'])
        ddp_local_rank = int(os.environ['LOCAL_RANK'])
        ddp_world_size = int(os.environ['WORLD_SIZE'])
        device = f'cuda:{ddp_local_rank}'
        torch.cuda.set_device(device)
        master_process = ddp_rank == 0 # this process will do logging, checkpointing etc.
        seed_offset = ddp_rank # each process gets a different seed
        assert gradient_accumulation_steps % torch.cuda.device_count() == 0
        gradient_accumulation_steps //= torch.cuda.device_count()
    else:
        # if not ddp, we are running on a single gpu, and one process
        master_process = True
        seed_offset = 0
        ddp_world_size = 1
    tokens_per_iter = gradient_accumulation_steps * ddp_world_size * batch_size * block_size
    if master_process:
        if log_via_wandb: print("wandb detected, gonna log to that")
        if log_emissions: print("codecarbon detected, will log emissions")
        print(f"tokens per iteration will be: {tokens_per_iter:,}")
    
    if master_process:
        os.makedirs(out_dir, exist_ok=True)
    torch.manual_seed(1337 + seed_offset)
    torch.backends.cuda.matmul.allow_tf32 = True # allow tf32 on matmul
    torch.backends.cudnn.allow_tf32 = True # allow tf32 on cudnn
    device_type = 'cuda' if 'cuda' in device else 'cpu' # for later use in torch.autocast
    # note: float16 data type will automatically use a GradScaler
    ptdtype = {'float32': torch.float32, 'bfloat16': torch.bfloat16, 'float16': torch.float16}[dtype]
    ctx = nullcontext() if device_type == 'cpu' else torch.amp.autocast(device_type=device_type, dtype=ptdtype)

    # dataset init
    def normalise(x):
        std, mean = torch.std_mean(x, dim=1, keepdim=True)
        return (x - mean)/(std + 1e-8)
    def data_transforms():
        transform = transforms.Compose([
            #transforms.Lambda(lambda x: x/255.),
            transforms.Lambda(normalise),
        ])
        return transform
    # training dataset and dataloader
<<<<<<< HEAD
    target_ids = np.random.permutation(GalaxySpectraImageDataset()._get_target_ids())
    sample_size = int(len(target_ids) * 0.8)
    target_ids_train = target_ids[:sample_size]
    target_ids_valid = target_ids[sample_size:]
    tds = GalaxySpectraImageDataset(spiral=spiral, transform=data_transforms(), target_ids=target_ids_train)
    # validation dataset and dataloader
    vds = GalaxySpectraImageDataset(spiral=spiral, transform=data_transforms(), target_ids=target_ids_valid)
=======
    tpaths = None if use_hf else "./train.txt"
    tds = GalaxyImageDataset(tpaths, spiral=spiral, transform=data_transforms(), patch_size=patch_size)
    # validation dataset and dataloader
    vpaths = None if use_hf else "./test.txt"
    vds = GalaxyImageDataset(vpaths, spiral=spiral, transform=data_transforms(), patch_size=patch_size)
>>>>>>> 051a5e1b

    if use_hf:
        from datasets import load_dataset, Image
        import io

        def filter_bumf(galdict):
            """ Lazily remove galaxies that are borked """
            try:
                gal = PIL.Image.open(io.BytesIO(galdict["image"]["bytes"]))
                return True
            except:
                return False
        def process_galaxy_wrapper(galdict, func):
            gal = PIL.Image.open(io.BytesIO(galdict["image"]["bytes"]))
            patch_galaxy = func(np.array(gal).swapaxes(0, 2))
            return { "X": patch_galaxy[:-1], "Y": patch_galaxy[1:], }

        tds_hf = load_dataset(
            "Smith42/galaxies",
            split="train",
            streaming=(True if stream_hf_dataset else False),
            cache_dir="/raid/data/cache",
        )
        tds_hf = tds_hf.cast_column("image", Image(decode=False))
        tds_hf = tds_hf.filter(filter_bumf).map(partial(process_galaxy_wrapper, func=tds.process_galaxy))
        tds_hf = tds_hf.remove_columns(["image", "dr8_id"])

        vds_hf = load_dataset(
            "Smith42/galaxies",
            split="test",
            streaming=(True if stream_hf_dataset else False),
            cache_dir="/raid/data/cache",
        )
        vds_hf = vds_hf.cast_column("image", Image(decode=False))
        vds_hf = vds_hf.filter(filter_bumf).map(partial(process_galaxy_wrapper, func=vds.process_galaxy))
        vds_hf = vds_hf.remove_columns(["image", "dr8_id"])

    sampler = None #DistributedSampler(dataset) if ddp else None
    tdl = iter(DataLoader(
        tds_hf if use_hf else tds,
        sampler=sampler,
        batch_size=batch_size,
        num_workers=num_workers,
        pin_memory=True,
    ))
    vdl = iter(DataLoader(
        vds_hf if use_hf else vds,
        sampler=sampler,
        batch_size=batch_size,
        num_workers=num_workers,
        pin_memory=True,
    ))
    
    # init these up here, can override if init_from='resume' (i.e. from a checkpoint)
    iter_num = 0
    best_val_loss = 1e9
    
    # model init
    model_args = dict(n_layer=n_layer, n_head=n_head, n_embd=n_embd, n_chan=n_chan, block_size=block_size, dropout=dropout, patch_size=patch_size)
    
    if init_from == 'scratch':
        # init a new model from scratch
        if master_process: print("initializing a new model from scratch")
        gptconf = GPTConfig(**model_args)
        model = GPT(gptconf, master_process=master_process)
    if init_from == 'resume':
        if master_process: print(f"resuming training from {out_dir}")
        # resume training from a checkpoint.
        ckpt_path = os.path.join(out_dir, 'ckpt.pt')
        checkpoint = torch.load(ckpt_path, map_location=device)
        checkpoint_model_args = checkpoint['model_args']
        # force these config attributes to be equal otherwise we can't even resume training
        # the rest of the attributes (e.g. dropout) can stay as desired from command line
        # NOTE had to remove 'bias' key here -- where does it go?!
        for k in ['n_layer', 'n_head', 'n_embd', 'block_size']:
            model_args[k] = checkpoint_model_args[k]
        # create the model
        gptconf = GPTConfig(**model_args)
        model = GPT(gptconf, master_process=master_process)
        state_dict = checkpoint['model']
        # fix the keys of the state dictionary :(
        # honestly no idea how checkpoints sometimes get this prefix, have to debug more
        unwanted_prefix = '_orig_mod.'
        for k,v in list(state_dict.items()):
            if k.startswith(unwanted_prefix):
                state_dict[k[len(unwanted_prefix):]] = state_dict.pop(k)
        model.load_state_dict(state_dict)
        iter_num = checkpoint['iter_num']
        best_val_loss = checkpoint['best_val_loss']

    # logging via wandb if available
    # this is here so we can get the number of params from model()
    if log_via_wandb and master_process:
        wandb.init(
            project = f"AstroPT-{model.get_num_params()/1e6:06.1f}M",
            config = config,
        )
    # write config and important information to log file
    with open(f"{out_dir}/hparams.txt", "w") as fi:
        fi.write(f"AstroPT-{model.get_num_params()/1e6:06.1f}M\n")
        fi.write(f"time: {int(time.time())}\n")
        for k, v in config.items():
            fi.write(f"{k}: {v}\n")

    # crop down the model block size if desired, using model surgery
    if block_size < model.config.block_size:
        model.crop_block_size(block_size)
        model_args['block_size'] = block_size # so that the checkpoint will have the right value
    model.to(device)
    
    # initialize a GradScaler. If enabled=False scaler is a no-op
    scaler = torch.cuda.amp.GradScaler(enabled=(dtype == 'float16'))
    
    # optimizer
    optimizer = model.configure_optimizers(weight_decay, learning_rate, (beta1, beta2), device_type)
    if init_from == 'resume':
        optimizer.load_state_dict(checkpoint['optimizer'])
    checkpoint = None # free up memory
    
    # compile the model
    if compile:
        if master_process: print("compiling the model... (takes a ~minute)")
        unoptimized_model = model
        model = torch.compile(model) # requires PyTorch 2.0
    
    # wrap model into DDP container
    if ddp:
        model = DDP(model, device_ids=[ddp_local_rank], find_unused_parameters=True)
    
    # helps estimate an arbitrarily accurate loss over either split using many batches
    @torch.no_grad()
    def estimate_loss():
        out = {}
        model.eval()
        for dl, split in zip([tdl, vdl], ["train", "val"]):
            losses = torch.zeros(eval_iters)
            for k in range(eval_iters):
                B = next(dl)
                images = B["images"].to(device)
                spectra = B["spectra"].to(device)
                Y = torch.cat((images, spectra), dim=1)[:, 1:]#B["Y"].to(device)
                #X = B["X"].to(device)
                #Y = B["Y"].to(device)
                #T = B["T"].to(device)
                with ctx:
                    logits, loss = model(images, spectra[:, :-1], Y)#, pos=T)
                losses[k] = loss.item()
            out[split] = losses.mean()
        model.train()
        return out
    
    @torch.no_grad()
    def validate(iter_num, out_dir):
        model.eval()
        for dl, split in zip([tdl, vdl], ["train", "val"]):
            f, axs = plt.subplots(4, 4, figsize=(6, 6), constrained_layout=True)
            B = next(dl)
            images = B["images"].to(device)
            spectra = B["spectra"].to(device)
            Y = torch.cat((images, spectra), dim=1)[:, 1:]#B["Y"].to(device)
            #X = B["X"].to(device)
            #Y = B["Y"].to(device)
            #T = B["T"].to(device)
            with ctx:
                P, _ = model(images, spectra[:, :-1], Y)

            spectra_Y = einops.rearrange(Y[:, 64:], 'b t c -> b (t c)')
            spectra_P = einops.rearrange(P[:, 64:], 'b t c -> b (t c)')

            b, t, c = Y.size()
            zero_block = torch.zeros((b, 1, c)).to(device)
            Y = torch.cat((zero_block, Y), dim=1)
<<<<<<< HEAD
            if spiral: Y = torch.stack([vds.antispiralise(yy[:64]) for yy in Y]) # TODO make this more robust
            Y = einops.rearrange(Y, 'b (h w) (p1 p2 c) -> b (h p1) (w p2) c', p1=patch_size, p2=patch_size, h=8, w=8)
            P = torch.cat((zero_block, P), dim=1)
            if spiral: P = torch.stack([vds.antispiralise(pp[:64]) for pp in P])
            P = einops.rearrange(P, 'b (h w) (p1 p2 c) -> b (h p1) (w p2) c', p1=patch_size, p2=patch_size, h=8, w=8)
=======
            if spiral: Y = torch.stack([vds.antispiralise(yy) for yy in Y])
            Y = einops.rearrange(Y, 'b (h w) (p1 p2 c) -> b (h p1) (w p2) c', p1=patch_size, p2=patch_size, h=image_size//patch_size, w=image_size//patch_size)
            P = torch.cat((zero_block, P), dim=1)
            if spiral: P = torch.stack([vds.antispiralise(pp) for pp in P])
            P = einops.rearrange(P, 'b (h w) (p1 p2 c) -> b (h p1) (w p2) c', p1=patch_size, p2=patch_size, h=image_size//patch_size, w=image_size//patch_size)
>>>>>>> 051a5e1b
            if log_via_wandb:
                wandb.log({"Y": wandb.Image(Y.swapaxes(1, -1)), "P": wandb.Image(P.swapaxes(1, -1))})


            for ax, p, y, spectrum_p, spectrum_y in zip(axs.T, 
                    P.to(float).cpu().numpy(), Y.cpu().numpy(), 
                    spectra_P.to(float).cpu().numpy(), spectra_Y.cpu().numpy(),
            ):
                ax[0].imshow(np.clip(y, 0, 1))
                ax[1].imshow(np.clip(p, 0, 1))
                ax[0].axis("off")
                ax[1].axis("off")
                ax[2].plot(spectrum_y)
                ax[2].plot(spectrum_p) # overlay too cause yolo
                ax[3].plot(spectrum_p)
            f.savefig(
                os.path.join(out_dir, f"{iter_num:06d}_{split}.jpg"),
                bbox_inches="tight",
                pad_inches=0,
            )
            plt.close()
        model.train()
    
    # learning rate decay scheduler (cosine with warmup)
    def get_lr(it):
        # 1) linear warmup for warmup_iters steps
        if it < warmup_iters:
            return learning_rate * it / warmup_iters
        # 2) if it > lr_decay_iters, return min learning rate
        if it > lr_decay_iters:
            return min_lr
        # 3) in between, use cosine decay down to min learning rate
        decay_ratio = (it - warmup_iters) / (lr_decay_iters - warmup_iters)
        assert 0 <= decay_ratio <= 1
        coeff = 0.5 * (1.0 + math.cos(math.pi * decay_ratio)) # coeff ranges 0..1
        return min_lr + coeff * (learning_rate - min_lr)
    
    # training loop
    if master_process: print("starting training...")
    B = next(tdl) # fetch the very first batch
    images = B["images"].to(device)
    spectra = B["spectra"].to(device)
    Y = torch.cat((images, spectra), dim=1)[:, 1:]#B["Y"].to(device)
    #T = B["T"].to(device)
    t0 = time.time()
    dts = []
    local_iter_num = 0 # number of iterations in the lifetime of this process
    raw_model = model.module if ddp else model # unwrap DDP container if needed
    running_mfu = -1.0
    if log_emissions:
        tracker = EmissionsTracker(output_dir=out_dir, log_level="error", save_to_file=True)
        tracker.start()
    while True:
    
        # determine and set the learning rate for this iteration
        lr = get_lr(iter_num) if decay_lr else learning_rate
        for param_group in optimizer.param_groups:
            param_group['lr'] = lr
    
        # evaluate the loss on train/val sets and write checkpoints
        if iter_num % eval_interval == 0 and master_process:
            losses = estimate_loss()
            print(f"iter {iter_num}: train loss {losses['train']:.6f}, val loss {losses['val']:.6f}")
            validate(iter_num, out_dir)
            with open(os.path.join(out_dir, "loss.txt"), "a") as fi:
                fi.write(f"{iter_num},{losses['train']},{losses['val']},{lr},{running_mfu*100}\n")
            if log_via_wandb:
                wandb.log({"valloss": losses['val']})
            if iter_num != 0:
                loss_ar = np.genfromtxt(os.path.join(out_dir, "loss.txt"), delimiter=",")
                f, ax = plt.subplots(1, 1, figsize=(8, 3))
                ax.plot(loss_ar[:, 0], loss_ar[:, 1], label="train")
                ax.plot(loss_ar[:, 0], loss_ar[:, 2], label="val")
                ax.set_yscale("log")
                ax.legend()
                f.savefig(os.path.join(out_dir, "loss.png"))
                plt.close()
    
        if ((iter_num % checkpoint_interval == 0 or iter_num == max_iters) and master_process):
            if losses['val'] < best_val_loss or always_save_checkpoint:
                best_val_loss = losses['val']
                if iter_num > 0:
                    checkpoint = {
                        'model': raw_model.state_dict(),
                        'optimizer': optimizer.state_dict(),
                        'model_args': model_args,
                        'iter_num': iter_num,
                        'best_val_loss': best_val_loss,
                        'config': config,
                    }
                    if master_process: print(f"saving checkpoint to {out_dir}")
                    if always_save_checkpoint:
                        torch.save(checkpoint, os.path.join(out_dir, f'{iter_num:06d}_ckpt.pt'))
                    else:
                        torch.save(checkpoint, os.path.join(out_dir, f'ckpt.pt'))
        if iter_num == 0 and eval_only:
            break
    
        # forward backward update, with optional gradient accumulation to simulate larger batch size
        # and using the GradScaler if data type is float16
        for micro_step in range(gradient_accumulation_steps):
            if ddp:
                # in DDP training we only need to sync gradients at the last micro step.
                # the official way to do this is with model.no_sync() context manager, but
                # I really dislike that this bloats the code and forces us to repeat code
                # looking at the source of that context manager, it just toggles this variable
                model.require_backward_grad_sync = (micro_step == gradient_accumulation_steps - 1)
            with ctx:
                logits, loss = model(images, spectra[:, :-1], Y)#, pos=T)
                loss = loss / gradient_accumulation_steps # scale the loss to account for gradient accumulation
            # immediately async prefetch next batch while model is doing the forward pass on the GPU
            B = next(tdl)
            images = B["images"].to(device)
            spectra = B["spectra"].to(device)
            Y = torch.cat((images, spectra), dim=1)[:, 1:]#B["Y"].to(device)
            #T = B["T"].to(device)
            # backward pass, with gradient scaling if training in fp16
            scaler.scale(loss).backward()
        # clip the gradient
        if grad_clip != 0.0:
            scaler.unscale_(optimizer)
            torch.nn.utils.clip_grad_norm_(model.parameters(), grad_clip)
        # step the optimizer and scaler if training in fp16
        scaler.step(optimizer)
        scaler.update()
        # flush the gradients as soon as we can, no need for this memory anymore
        optimizer.zero_grad(set_to_none=True)
    
        # timing and logging
        t1 = time.time()
        dt = t1 - t0
        dts.append(dt)
        t0 = t1
        if iter_num % log_interval == 0 and master_process:
            # get loss as float. note: this is a CPU-GPU sync point
            # scale up to undo the division above, approximating the true total loss (exact would have been a sum)
            lossf = loss.item() * gradient_accumulation_steps
            if local_iter_num >= 5: # let the training loop settle a bit
                mfu = raw_model.estimate_mfu(batch_size * gradient_accumulation_steps, dt)
                running_mfu = mfu if running_mfu == -1.0 else 0.9*running_mfu + 0.1*mfu
            if log_via_wandb:
                wandb.log({"loss": lossf, "time": dt})
            if log_emissions:
                emissions: float = tracker.flush()
                print(f"iter {iter_num}: loss {lossf:.6f}, time {np.mean(dts)*1000:.2f}ms, mfu {running_mfu*100:.2f}%, co2 {emissions:.1f}kg")
            else:
                print(f"iter {iter_num}: loss {lossf:.6f}, time {np.mean(dts)*1000:.2f}ms, mfu {running_mfu*100:.2f}%")
            dts = []

        iter_num += 1
        local_iter_num += 1
    
        # termination conditions
        if iter_num > max_iters:
            if log_emissions:
                emissions: float = tracker.stop()
                if master_process: print(emissions)
            break
    
    if ddp:
        destroy_process_group()
    if log_via_wandb:
        wandb.finish()<|MERGE_RESOLUTION|>--- conflicted
+++ resolved
@@ -151,21 +151,11 @@
         ])
         return transform
     # training dataset and dataloader
-<<<<<<< HEAD
-    target_ids = np.random.permutation(GalaxySpectraImageDataset()._get_target_ids())
-    sample_size = int(len(target_ids) * 0.8)
-    target_ids_train = target_ids[:sample_size]
-    target_ids_valid = target_ids[sample_size:]
-    tds = GalaxySpectraImageDataset(spiral=spiral, transform=data_transforms(), target_ids=target_ids_train)
-    # validation dataset and dataloader
-    vds = GalaxySpectraImageDataset(spiral=spiral, transform=data_transforms(), target_ids=target_ids_valid)
-=======
     tpaths = None if use_hf else "./train.txt"
     tds = GalaxyImageDataset(tpaths, spiral=spiral, transform=data_transforms(), patch_size=patch_size)
     # validation dataset and dataloader
     vpaths = None if use_hf else "./test.txt"
     vds = GalaxyImageDataset(vpaths, spiral=spiral, transform=data_transforms(), patch_size=patch_size)
->>>>>>> 051a5e1b
 
     if use_hf:
         from datasets import load_dataset, Image
@@ -338,19 +328,11 @@
             b, t, c = Y.size()
             zero_block = torch.zeros((b, 1, c)).to(device)
             Y = torch.cat((zero_block, Y), dim=1)
-<<<<<<< HEAD
-            if spiral: Y = torch.stack([vds.antispiralise(yy[:64]) for yy in Y]) # TODO make this more robust
-            Y = einops.rearrange(Y, 'b (h w) (p1 p2 c) -> b (h p1) (w p2) c', p1=patch_size, p2=patch_size, h=8, w=8)
-            P = torch.cat((zero_block, P), dim=1)
-            if spiral: P = torch.stack([vds.antispiralise(pp[:64]) for pp in P])
-            P = einops.rearrange(P, 'b (h w) (p1 p2 c) -> b (h p1) (w p2) c', p1=patch_size, p2=patch_size, h=8, w=8)
-=======
             if spiral: Y = torch.stack([vds.antispiralise(yy) for yy in Y])
             Y = einops.rearrange(Y, 'b (h w) (p1 p2 c) -> b (h p1) (w p2) c', p1=patch_size, p2=patch_size, h=image_size//patch_size, w=image_size//patch_size)
             P = torch.cat((zero_block, P), dim=1)
             if spiral: P = torch.stack([vds.antispiralise(pp) for pp in P])
             P = einops.rearrange(P, 'b (h w) (p1 p2 c) -> b (h p1) (w p2) c', p1=patch_size, p2=patch_size, h=image_size//patch_size, w=image_size//patch_size)
->>>>>>> 051a5e1b
             if log_via_wandb:
                 wandb.log({"Y": wandb.Image(Y.swapaxes(1, -1)), "P": wandb.Image(P.swapaxes(1, -1))})
 
