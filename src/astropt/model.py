"""
Full definition of a GPT s/Language/Observation Model adapted for float inputs
and with a regression loss, all within this single file.
References:
0) the original nanoGPT code from Andrej Karpathy:
https://github.com/karpathy/nanoGPT
1) the official GPT-2 TensorFlow implementation released by OpenAI:
https://github.com/openai/gpt-2/blob/master/src/model.py
2) huggingface/transformers PyTorch implementation:
https://github.com/huggingface/transformers/blob/main/src/transformers/models/gpt2/modeling_gpt2.py
3) Aspia Space's earthPT code:
https://github.com/aspiaspace/earthpt
"""

import inspect
import math
import random
from dataclasses import dataclass

import loralib as lora
import torch
import torch.nn as nn

try:
    from torch.nn.attention.flex_attention import (
        create_block_mask,
        flex_attention,
        or_masks,
    )

    flex_attention_avail = True
except ImportError:
    print(
        "WARNING: only causal attention is available. Flex Attention requires PyTorch >= 2.6"
    )
    flex_attention_avail = False
from torch.nn import functional as F


@dataclass
class ModalityConfig:
    """Configuration for a single modality"""

    name: str
    input_size: int
    pos_input_size: int
    patch_size: int
    embed_pos: bool
    loss_weight: float = 1.0


class ModalityRegistry:
    """Central registry for model modalities"""

    def __init__(self, modalities):
        self.modalities = {m.name: m for m in modalities}

    def get_config(self, name):
        """Get configuration for a specific modality"""
        return self.modalities[name]

    def names(self):
        """Get names of modalities"""
        return sorted(self.modalities.keys())

    def generate_sequence(self, num_sequences=1, shuf=False):
        """Generate a modality sequence from available modalities"""
        if shuf:
            return random.sample(self.names(), len(self.names()))
        return self.names()


# @torch.jit.script # good to enable when not using torch.compile, disable when using (our default)
def new_gelu(x):
    """
    Implementation of the GELU activation function currently in Google BERT repo (identical to OpenAI GPT).
    Reference: Gaussian Error Linear Units (GELU) paper: https://arxiv.org/abs/1606.08415
    """
    return (
        0.5
        * x
        * (
            1.0
            + torch.tanh(math.sqrt(2.0 / math.pi) * (x + 0.044715 * torch.pow(x, 3.0)))
        )
    )


class LayerNorm(nn.Module):
    """LayerNorm but with an optional bias. PyTorch doesn't support simply bias=False"""

    def __init__(self, ndim, bias):
        super().__init__()
        self.weight = nn.Parameter(torch.ones(ndim))
        self.bias = nn.Parameter(torch.zeros(ndim)) if bias else None

    def forward(self, input):
        return F.layer_norm(input, self.weight.shape, self.weight, self.bias, 1e-5)


def generate_prefix_lm_mask(prefix_length):
    """
    Generates a prefix LM causal attention mask.
    From the attention gym
    https://github.com/pytorch-labs/attention-gym/blob/bbf437e9ea7d802c0ee71d067787f7b57605f9ff/attn_gym/masks/prefix_lm.py

    Args:
        prefix_length: The length of the prefix.

    Note:
        This mask allows full attention within the prefix (first PREFIX_LENGTH tokens)
        and causal attention for the rest of the sequence.
    """

    def prefix_mask(b, h, q_idx, kv_idx):
        return kv_idx < prefix_length

    def causal_mask(b, h, q_idx, kv_idx):
        return q_idx >= kv_idx

    prefix_lm_causal_mask = or_masks(prefix_mask, causal_mask)
    prefix_lm_causal_mask.__name__ = f"prefix_lm_causal_mask_{prefix_length}"
    return prefix_lm_causal_mask


class SelfAttention(nn.Module):
    def __init__(self, config):
        super().__init__()
        assert config.n_embd % config.n_head == 0
        # key, query, value projections for all heads, but in a batch
        if hasattr(config, "lora_r") and config.lora_r > 0:
            self.c_attn = lora.Linear(
                config.n_embd, 3 * config.n_embd, r=config.lora_r, bias=config.bias
            )
        else:
            self.c_attn = nn.Linear(config.n_embd, 3 * config.n_embd, bias=config.bias)
        # output projection
        self.c_proj = nn.Linear(config.n_embd, config.n_embd, bias=config.bias)
        # regularization
        self.attn_dropout = nn.Dropout(config.dropout)
        self.resid_dropout = nn.Dropout(config.dropout)
        self.n_head = config.n_head
        self.n_embd = config.n_embd
        self.dropout = config.dropout

        self.attn_type = config.attn_type
        if self.attn_type == "causal":
            # flash attention make GPU go brrrrr but support is only in PyTorch >= 2.0
            self.flash = hasattr(torch.nn.functional, "scaled_dot_product_attention")
            if not self.flash:
                print(
                    "WARNING: using slow attention. Flash Attention requires PyTorch >= 2.0"
                )
                # causal mask to ensure that attention is only applied to the left in the input sequence
                self.register_buffer(
                    "bias",
                    torch.tril(torch.ones(config.block_size, config.block_size)).view(
                        1, 1, config.block_size, config.block_size
                    ),
                )
        elif self.attn_type == "prefix" and flex_attention_avail:
            # flex attention also make GPU brrrr for non-causal masking, only available with DDP for PyTorch >= 2.6
            # need to compile flex attention for performance!
            self.flex_attention = torch.compile(flex_attention)
        else:
            raise NotImplementedError(
                "Attention type must be one of 'causal' or 'prefix'. Prefix requires PyTorch >= 2.6."
            )

    def forward(self, x, block_mask=None):
        B, T, C = (
            x.size()
        )  # batch size, sequence length, embedding dimensionality (n_embd)

        # calculate query, key, values for all heads in batch and move head forward to be the batch dim
        q, k, v = self.c_attn(x).split(self.n_embd, dim=2)
        k = k.view(B, T, self.n_head, C // self.n_head).transpose(
            1, 2
        )  # (B, nh, T, hs)
        q = q.view(B, T, self.n_head, C // self.n_head).transpose(
            1, 2
        )  # (B, nh, T, hs)
        v = v.view(B, T, self.n_head, C // self.n_head).transpose(
            1, 2
        )  # (B, nh, T, hs)

        if self.attn_type == "causal":
            # causal self-attention; Self-attend: (B, nh, T, hs) x (B, nh, hs, T) -> (B, nh, T, T)
            if self.flash:
                # efficient attention using Flash Attention CUDA kernels
                y = torch.nn.functional.scaled_dot_product_attention(
                    q,
                    k,
                    v,
                    attn_mask=None,
                    dropout_p=self.dropout if self.training else 0,
                    is_causal=True,
                )
            else:
                # manual implementation of attention
                att = (q @ k.transpose(-2, -1)) * (1.0 / math.sqrt(k.size(-1)))
                att = att.masked_fill(self.bias[:, :, :T, :T] == 0, float("-inf"))
                att = F.softmax(att, dim=-1)
                att = self.attn_dropout(att)
                y = att @ v  # (B, nh, T, T) x (B, nh, T, hs) -> (B, nh, T, hs)
        elif self.attn_type == "prefix":
            y = self.flex_attention(q, k, v, block_mask=block_mask)
        else:
            raise NotImplementedError(
                "Attention type must be one of 'causal' or 'prefix'. Prefix requires PyTorch >= 2.6."
            )
        y = (
            y.transpose(1, 2).contiguous().view(B, T, C)
        )  # re-assemble all head outputs side by side

        # output projection
        y = self.resid_dropout(self.c_proj(y))
        return y


class MLP(nn.Module):
    def __init__(self, config):
        super().__init__()
        self.c_fc = nn.Linear(config.n_embd, 4 * config.n_embd, bias=config.bias)
        self.c_proj = nn.Linear(4 * config.n_embd, config.n_embd, bias=config.bias)
        self.dropout = nn.Dropout(config.dropout)

    def forward(self, x):
        x = self.c_fc(x)
        x = new_gelu(x)
        x = self.c_proj(x)
        x = self.dropout(x)
        return x


class Block(nn.Module):
    def __init__(self, config):
        super().__init__()
        self.ln_1 = LayerNorm(config.n_embd, bias=config.bias)
        self.attn = SelfAttention(config)
        self.ln_2 = LayerNorm(config.n_embd, bias=config.bias)
        self.mlp = MLP(config)

    def forward(self, x, block_mask=None):
        x = x + self.attn(self.ln_1(x), block_mask=None)
        x = x + self.mlp(self.ln_2(x))
        return x


class TaskHead(nn.Module):
    def __init__(self, config, output_dim):
        super().__init__()
        self.ln = LayerNorm(config.n_embd, bias=config.bias)
        self.head = nn.Sequential(
            nn.Linear(config.n_embd, config.n_embd // 2),
            nn.ReLU(),
            nn.Linear(config.n_embd // 2, output_dim),
        )

    def forward(self, x):
        # Global average pooling over sequence length
        x = x.mean(dim=1)  # (batch, n_embd)
        x = self.ln(x)
        x = self.head(x)
        return x


class Encoder(nn.Module):
    """base module to move from data space to embedding space"""

    def __init__(self, config, in_size):
        super().__init__()
        self.tokeniser = config.tokeniser
        if self.tokeniser == "affine":
            self.c_fc = nn.Linear(in_size, config.n_embd, bias=config.bias)
        else:
            # default to AIM tokeniser for back compatability
            self.c_fc = nn.Linear(in_size, 4 * config.n_embd, bias=config.bias)
            self.c_proj = nn.Linear(4 * config.n_embd, config.n_embd, bias=config.bias)

    def forward(self, x):
        if self.tokeniser == "affine":
            return self.c_fc(x)
<<<<<<< HEAD
        else:  # assume AIM
=======
        else: # assume AIM
>>>>>>> b6385726
            x = self.c_fc(x)
            x = new_gelu(x)
            x = self.c_proj(x)
            return x


class Decoder(nn.Module):
    """base module to move from embedding space to data space"""

    def __init__(self, config, out_size):
        super().__init__()
        self.tokeniser = config.tokeniser
        if self.tokeniser == "affine":
            self.c_fc = nn.Linear(config.n_embd, out_size, bias=config.bias)
        else:
            # default to AIM tokeniser for back compatability
            self.c_fc = nn.Linear(config.n_embd, 4 * config.n_embd, bias=config.bias)
            self.c_proj = nn.Linear(4 * config.n_embd, out_size, bias=config.bias)

    def forward(self, x):
        if self.tokeniser == "affine":
            return self.c_fc(x)
<<<<<<< HEAD
        else:  # assume AIM
=======
        else: # assume AIM
>>>>>>> b6385726
            x = self.c_fc(x)
            x = new_gelu(x)
            x = self.c_proj(x)
            return x


class Embedder(nn.Module):
    """base module to move from embedding space to data space"""

    def __init__(self, config):
        super().__init__()
        self.wpe = nn.Embedding(config.block_size, config.n_embd)

    def forward(self, pos):
        return self.wpe(pos)


@dataclass
class GPTConfig:
    block_size: int = 1024
    n_layer: int = 12
    n_head: int = 12
    n_embd: int = 768
    n_chan: int = 1
    dropout: float = 0.0
    bias: bool = False  # True: bias in Linears and LayerNorms, like GPT-2. False: a bit better and faster
    attn_type: str = "causal"  # causal or prefix
<<<<<<< HEAD
    tokeniser: str = "aim"  # one of "aim" or "affine"
=======
    tokeniser: str = "aim" # one of "aim" or "affine"
>>>>>>> b6385726
    # LoRA params
    lora_r: int = 0  # rank, 0 disables LoRA
    lora_alpha: int = 16
    lora_dropout: float = 0.1
    modalities: list[ModalityConfig] = None
    # LLM specific parameters
    backbone: str = "native"  # native or llm
    llm_model_name: str = None


class GPT(nn.Module):
    def __init__(
        self,
        config: GPTConfig,
        modality_registry: ModalityRegistry,
        master_process=True,
    ):
        super().__init__()
        assert config.block_size is not None
        self.config = config
        self.modality_registry = modality_registry
        self.backbone = config.backbone

        if self.backbone == "native":
            self._init_native_backbone(config)
        elif self.backbone == "llm":
            self._init_llm_backbone(config)
        else:
            raise ValueError(f"Unknown backbone type: {self.backbone}")

        # optional task head for finetuning
        self.task_head = None
        if hasattr(config, "output_dim"):
            self.task_head = TaskHead(config, config.output_dim)

        # init weights for native model
        if self.backbone == "native":
            # init all weights
            self.apply(self._init_weights)
            # apply special scaled init to the residual projections, per GPT-2 paper
            for pn, p in self.named_parameters():
                if pn.endswith("c_proj.weight"):
                    torch.nn.init.normal_(
                        p, mean=0.0, std=0.02 / math.sqrt(2 * config.n_layer)
                    )

        # report number of parameters
        self.master_process = master_process
        if self.master_process:
            total_params = sum(p.numel() for p in self.parameters())
            trainable_params = sum(
                p.numel() for p in self.parameters() if p.requires_grad
            )
            print(f"Model type: {self.backbone}")
            if self.backbone == "llm":
                print(f"LLM backbone: {getattr(self, 'llm_config', {}).architectures}")
            print(f"Total parameters: {total_params / 1e6:.2f}M")
            print(f"Trainable parameters: {trainable_params / 1e6:.2f}M")

    def get_num_params(self):
        """Return the number of parameters in the model."""
        return sum(p.numel() for p in self.parameters())

    def _init_native_backbone(self, config):
        """Initialize native AstroPT transformer"""
        self.transformer = nn.ModuleDict(
            dict(
                drop=nn.Dropout(config.dropout),
                h=nn.ModuleList([Block(config) for _ in range(config.n_layer)]),
                ln_f=LayerNorm(config.n_embd, bias=config.bias),
            )
        )

        # create encoders and decoders
        encoders = {}
        decoders = {}
        embedders = {}
        for name, mod_config in self.modality_registry.modalities.items():
            encoders[name] = Encoder(config, mod_config.input_size)
            if mod_config.embed_pos:
                embedders[name] = Embedder(config)
            else:
                embedders[name] = Encoder(config, mod_config.pos_input_size)
            decoders[name] = Decoder(config, mod_config.input_size)

        self.encoders = nn.ModuleDict(encoders)
        self.decoders = nn.ModuleDict(decoders)
        self.embedders = nn.ModuleDict(embedders)

        # with weight tying when using torch.compile() some warnings get generated:
        # "UserWarning: functional_call was passed multiple values for tied weights.
        # This behavior is deprecated and will be an error in future versions"
        # not 100% sure what this is, so far seems to be harmless. TODO investigate
        # TODO rethink weight tying
        # self.encoders.weight = self.decoders.weight # https://paperswithcode.com/method/weight-tying

    def _init_llm_backbone(self, config):
        """Initialise with pretrained LLM backbone"""
        from transformers import AutoConfig, AutoModelForCausalLM, AutoTokenizer

        # Initialize tokenizer for special token handling
        self.tokenizer = AutoTokenizer.from_pretrained(config.llm_model_name)

        self.llm_config = AutoConfig.from_pretrained(config.llm_model_name)
        self.llm = AutoModelForCausalLM.from_pretrained(
            config.llm_model_name,
            torch_dtype=torch.bfloat16,
        )

        self.config.n_embd = self.llm_config.hidden_size

        # Add special modality tokens
        special_tokens = []
        for mod_name in self.modality_registry.names():
            special_tokens.extend([f"<|begin_{mod_name}|>", f"<|end_{mod_name}|>"])

        self.tokenizer.add_special_tokens({"additional_special_tokens": special_tokens})
        self.llm.resize_token_embeddings(len(self.tokenizer))
        self.special_token_ids = {
            token: self.tokenizer.convert_tokens_to_ids(token)
            for token in special_tokens
        }

        if hasattr(config, "lora_r") and config.lora_r > 0:
            from peft import LoraConfig, get_peft_model

            lora_config = LoraConfig(
                r=config.lora_r,
                lora_alpha=2 * config.lora_r,  # a suggested "rule-of-thumb" default
                target_modules=["q_proj", "v_proj"],
                task_type="CAUSAL_LM",
            )
            self.llm = get_peft_model(self.llm, lora_config)
        else:
            for param in self.llm.parameters():
                param.requires_grad = False

        # create encoders and decoders
        encoders = {}
        decoders = {}
        embedders = {}
        for name, mod_config in self.modality_registry.modalities.items():
            encoders[name] = Encoder(config, mod_config.input_size)
            if mod_config.embed_pos:
                embedders[name] = Embedder(config)
            else:
                embedders[name] = Encoder(config, mod_config.pos_input_size)
            decoders[name] = Decoder(config, mod_config.input_size)

        self.encoders = nn.ModuleDict(encoders)
        self.decoders = nn.ModuleDict(decoders)
        self.embedders = nn.ModuleDict(embedders)

    def to(self, device):
        """Override to method to ensure LLM backbone moves with the model"""
        super().to(device)
        if hasattr(self, "llm") and self.llm is not None:
            self.llm.to(device)
        return self

    def _init_weights(self, module):
        if isinstance(module, nn.Linear):
            torch.nn.init.normal_(module.weight, mean=0.0, std=0.02)
            if module.bias is not None:
                torch.nn.init.zeros_(module.bias)
        elif isinstance(module, nn.Embedding):
            torch.nn.init.normal_(module.weight, mean=0.0, std=0.02)

    def forward(
        self,
        inputs,
        targets=None,
        prefix_len=None,
        target_modality=None,
        attention_mask=None,
    ):
        if self.backbone == "native":
            return self._forward_native(
                inputs, targets, prefix_len, target_modality, attention_mask
            )
        elif self.backbone == "llm":
            return self._forward_llm(
                inputs, targets, prefix_len, target_modality, attention_mask
            )
        else:
            raise ValueError(f"Unknown backbone type: {self.backbone}")

    def _forward_native(
        self,
        inputs,
        targets=None,
        prefix_len=None,
        target_modality=None,
        attention_mask=None,
    ):
        tt = sum(v.size(1) for k, v in inputs.items() if k.endswith("_positions"))
        assert tt <= self.config.block_size, (
            f"Cannot forward sequence of length {tt}, block size is only {self.config.block_size}"
        )
        if self.config.attn_type == "prefix":
            # TODO we need to make sure that the prefix hyperparameters are tuned well:
            if prefix_len is None:
                # if we don't pass a prefix length assume we want it sampled at random
                # TODO do we want this to be an eval mode switch?
                prefix_len = random.randrange(self.config.block_size - 1)
            prefix_lm_mask = generate_prefix_lm_mask(prefix_len)
            block_mask = create_block_mask(
                prefix_lm_mask,
                None,
                None,
                self.config.block_size,
                self.config.block_size,
            )
        else:
            block_mask = None

        # forward the GPT model itself
        embeddings = []
        pos_embeddings = []
        for mod_name in self.modality_registry.names():
            input_tensor = inputs[mod_name]
            embeddings.append(self.encoders[mod_name](input_tensor))
            pos = inputs[mod_name + "_positions"]
            pos_embeddings.append(self.embeddings[mod_name](pos))
        tok_emb = torch.cat(embeddings, dim=1)
        pos_emb = torch.cat(pos_embeddings, dim=1)

        x = self.transformer.drop(tok_emb + pos_emb)
        for block in self.transformer.h:
            x = block(x, block_mask=block_mask)
        x = self.transformer.ln_f(x)

        outputs = {}
        current_idx = 0

        if target_modality is not None:
            # continue sequence if target modality is in inputs
            if target_modality in inputs:
                for mod_name in self.modality_registry.names():
                    input_tensor = inputs[mod_name]
                    if mod_name == target_modality:
                        seq_len = input_tensor.size(1)
                        hidden_state = x[:, current_idx : current_idx + seq_len]
                        outputs[mod_name] = self.decoders[mod_name](hidden_state)
                    current_idx += input_tensor.size(1)
            # target modality not in inputs so start a new sequence
            else:
                hidden_state = x[:, -1:, :]
                outputs[target_modality] = self.decoders[target_modality](hidden_state)

        for ii, mod_name in enumerate(self.modality_registry.names()):
            input_tensor = inputs[mod_name]
            seq_len = input_tensor.size(1)
            # If we have more than one mode, the last value of the past modes
            # are used to prompt the next mode gen:
            if ii == 0 and len(self.modality_registry.names()) > 1:
                seq_len = seq_len - 1
            hidden_state = x[:, current_idx : current_idx + seq_len]
            outputs[mod_name] = self.decoders[mod_name](hidden_state)
            current_idx += seq_len

        if targets is not None:
            # if we are given some desired targets also calculate the loss
            current_idx = 0
            loss = 0
            for mod_name in self.modality_registry.names():
                target = targets[mod_name]
                seq_len = target.size(1)
                mod_config = self.modality_registry.get_config(mod_name)
                pred = outputs[mod_name]
                if self.config.attn_type == "prefix":
                    # TODO fix this and debug
                    raise NotImplementedError(
                        "Prefix attention not implemented for multimodal model"
                    )
                    ## if we have prefix attention on we only want to
                    ## backprop through tokens where our model cannot
                    ## look ahead! so we mask the loss to prefix_len
                    # if current_idx + seq_len <= prefix_len:
                    #    # entire modality within prefix so skip
                    #    continue
                    # elif current_idx >= prefix_len:
                    #    # entire modality beyond prefix so backprop
                    #    loss += F.huber_loss(pred, target) * mod_config.loss_weight
                    # else:
                    #    # some of modality within prefix so mask and bp
                    #    prefix_mask = torch.ones_like(target, dtype=torch.bool)
                    #    prefix_sublen = prefix_len - current_idx
                    #    prefix_mask[:, :prefix_sublen] = False
                elif attention_mask is not None:
                    # Extract attention mask for this modality
                    mod_mask = attention_mask[:, current_idx : current_idx + seq_len]

                    unmasked_loss = F.huber_loss(pred, target, reduction="none")
                    mask = mod_mask.unsqueeze(-1)
                    masked_loss = (unmasked_loss * mask).sum() / mask.sum()
                    loss += masked_loss * mod_config.loss_weight
                else:
                    loss += F.huber_loss(pred, target) * mod_config.loss_weight
                current_idx += seq_len
            loss /= len(self.modality_registry.names())
        else:
            loss = None

        return outputs, loss

    def _forward_llm(
        self,
        inputs,
        targets=None,
        prefix_len=None,
        target_modality=None,
        attention_mask=None,
    ):
        token_sequences = inputs["token_sequences"]
        attention_masks = inputs["attention_masks"]
        modality_infos = inputs["modality_infos"]

        batch_size = token_sequences.shape[0]

        initial_embeddings = self.llm.get_input_embeddings()(token_sequences)

        # Replace placeholder embeddings with actual modality embeddings
        final_embeddings = initial_embeddings.clone()
        for batch_idx, mod_info_batch in enumerate(modality_infos):
            for ii, mod_name in enumerate(mod_info_batch["names"]):
                start_pos = mod_info_batch["starts"][ii]
                length = mod_info_batch["lengths"][ii]
                mod_data = mod_info_batch["data"][ii].unsqueeze(0)  # Add batch dim
                mod_positions = mod_info_batch["positions"][ii].unsqueeze(0)

                # Encode modality data
                mod_embeddings = self.encoders[mod_name](mod_data)
                pos_embeddings = self.embedders[mod_name](mod_positions)
                combined_embeddings = mod_embeddings + pos_embeddings

                # Replace placeholder embeddings
                end_pos = start_pos + length
                final_embeddings[batch_idx, start_pos:end_pos, :] = (
                    combined_embeddings.squeeze(0)
                )

        # Forward through LLM with custom embeddings
        x = self.llm(
            inputs_embeds=final_embeddings,
            attention_mask=attention_masks,
            output_hidden_states=True,
            return_dict=True,
        )

        hidden_states = x.hidden_states[-1]

        # Decode outputs for each modality
        pred_modality_infos = [
            {
                "names": [],
                "starts": [],
                "lengths": [],
                "data": [],
                "positions": [],
                "losses": [],
            }
            for _ in range(batch_size)
        ]
        for batch_idx, mod_info_batch in enumerate(modality_infos):
            for ii, mod_name in enumerate(mod_info_batch["names"]):
                start_pos = mod_info_batch["starts"][ii] - 1
                length = mod_info_batch["lengths"][ii]

                mod_hidden = hidden_states[
                    batch_idx : batch_idx + 1, start_pos : start_pos + length, :
                ]
                decoded = self.decoders[mod_name](mod_hidden)

                pred_modality_infos[batch_idx]["names"].append(mod_name)
                pred_modality_infos[batch_idx]["starts"].append(start_pos)
                pred_modality_infos[batch_idx]["lengths"].append(length)
                pred_modality_infos[batch_idx]["data"].append(decoded.squeeze(0))
                pred_modality_infos[batch_idx]["positions"].append(
                    torch.arange(length, dtype=torch.long)
                )

        # Calculate loss if targets provided
        if targets is not None:
            target_modality_infos = targets["modality_infos"]
            loss = 0
            loss_count = 0
            for batch_idx in range(len(pred_modality_infos)):
                pred_info = pred_modality_infos[batch_idx]
                target_info = target_modality_infos[batch_idx]

                for ii, pred_name in enumerate(pred_info["names"]):
                    target_data = target_info["data"][ii].squeeze()
                    pred_data = pred_info["data"][ii].squeeze()
                    assert pred_name == target_info["names"][ii]
                    assert pred_data.shape == target_data.shape, (
                        f"Assertion error: {pred_info['data']}, {target_info['data']}"
                    )
                    mod_config = self.modality_registry.get_config(pred_name)
                    unweighted_loss = F.huber_loss(
                        pred_data.squeeze(), target_data.squeeze()
                    )
                    pred_modality_infos[batch_idx]["losses"].append(
                        unweighted_loss.detach().item()
                    )
                    loss += unweighted_loss * mod_config.loss_weight
                    loss_count += 1

            loss = loss / loss_count if loss_count > 0 else None
        else:
            loss = None

        return pred_modality_infos, loss

    @torch.no_grad()
    def generate_with_modality_prompts(
        self, text_prompt, modality_requests, max_new_tokens=50, temperature=0.7
    ):
        """Generate responses with modality-specific prompts

        Args:
            text_prompt: Initial text prompt
            modality_requests: List of modality names to generate
            max_new_tokens: Maximum tokens to generate
            temperature: Sampling temperature
        """
        # Tokenize initial prompt
        inputs = self.tokenizer(text_prompt, return_tensors="pt")

        # Add modality begin tokens
        for mod_name in modality_requests:
            begin_token = f"<|begin_{mod_name}|>"
            begin_token_ids = self.tokenizer(
                begin_token, return_tensors="pt", add_special_tokens=False
            )
            inputs.input_ids = torch.cat(
                [inputs.input_ids, begin_token_ids.input_ids], dim=1
            )

        # Generate with the LLM
        outputs = self.llm.generate(
            inputs.input_ids,
            max_new_tokens=max_new_tokens,
            temperature=temperature,
            do_sample=True,
        )

        return self.tokenizer.decode(outputs[0], skip_special_tokens=False)

    def get_embeddings(self, inputs, draw_from_centre=True, prefix_len=None):
        """
        Get embeddings from AstroPT.

        Args:
            inputs: dict of tensors with modality names as keys
            draw_from_centre = get embedding from centre from model not from penultimate layer
            prefix_len: optional prefix length to consider

        Returns:
            dictionary of embeddings for each modality
        """
        tt = sum(v.size(1) for k, v in inputs.items() if k.endswith("_positions"))
        assert tt <= self.config.block_size, (
            f"Cannot forward sequence of length {tt}, block size is only {self.config.block_size}"
        )

        # generate token embeddings per modality
        embeddings = []
        pos_embeddings = []
        for mod_name in self.modality_registry.names():
            input_tensor = inputs[mod_name]
            embeddings.append(self.encoders[mod_name](input_tensor))
            pos = inputs[mod_name + "_positions"]
            pos_embeddings.append(self.embedders[mod_name](pos))
        tok_emb = torch.cat(embeddings, dim=1)
        pos_emb = torch.cat(pos_embeddings, dim=1)
        x = self.transformer.drop(tok_emb + pos_emb)

        for i, block in enumerate(
            self.transformer.h
        ):  # by default we take the penultimate layer as the embedding layer
            x = block(x)
            if draw_from_centre and i == len(self.transformer.h) // 2:
                centre_embeddings = x

        if not draw_from_centre:
            embeddings_out = self.transformer.ln_f(x)
        else:
            embeddings_out = centre_embeddings

        # split embeddings by modality
        result = {}
        current_idx = 0
        for mod_name in self.modality_registry.names():
            input_tensor = inputs[mod_name]
            seq_len = input_tensor.size(1)
            result[mod_name] = embeddings_out[:, current_idx : current_idx + seq_len]
            current_idx += seq_len

        return result

    def get_task_prediction(self, inputs, prefix_len=None, targets=None):
        """Forward pass for task prediction during finetuning"""
        if self.task_head is None:
            raise ValueError(
                "Model not configured for task prediction. Set config.output_dim"
            )
        tt = sum(v.size(1) for k, v in inputs.items() if k.endswith("_positions"))
        assert tt <= self.config.block_size, (
            f"Cannot forward sequence of length {tt}, block size is only {self.config.block_size}"
        )

        # forward the GPT model itself
        # generate token embeddings per modality
        embeddings = []
        pos_embeddings = []
        for mod_name in self.modality_registry.names():
            input_tensor = inputs[mod_name]
            embeddings.append(self.encoders[mod_name](input_tensor))
            pos = inputs[mod_name + "_positions"]
            pos_embeddings.append(self.embedders[mod_name](pos))
        tok_emb = torch.cat(embeddings, dim=1)
        pos_emb = torch.cat(pos_embeddings, dim=1)
        x = self.transformer.drop(tok_emb + pos_emb)
        for ii, block in enumerate(self.transformer.h):
            x = block(x)
            if ii == len(self.transformer.h) // 2:  # Take features from middle layer
                break

        outputs = self.task_head(x)
        return (
            (outputs, F.huber_loss(outputs, targets))
            if targets is not None
            else outputs
        )

    def crop_block_size(self, block_size):
        # model surgery to decrease the block size if necessary
        assert block_size <= self.config.block_size
        self.config.block_size = block_size
        self.embedders.weight = nn.Parameter(self.embedders.weight[:block_size])
        for block in self.transformer.h:
            if hasattr(block.attn, "bias"):
                block.attn.bias = block.attn.bias[:, :, :block_size, :block_size]

    def configure_optimizers(self, weight_decay, learning_rate, betas, device_type):
        # start with all of the candidate parameters
        param_dict = {pn: p for pn, p in self.named_parameters()}
        # filter out those that do not require grad
        param_dict = {pn: p for pn, p in param_dict.items() if p.requires_grad}
        # create optim groups. Any parameters that is 2D will be weight decayed, otherwise no.
        # i.e. all weight tensors in matmuls + embeddings decay, all biases and layernorms don't.
        decay_params = [p for n, p in param_dict.items() if p.dim() >= 2]
        nodecay_params = [p for n, p in param_dict.items() if p.dim() < 2]
        optim_groups = [
            {"params": decay_params, "weight_decay": weight_decay},
            {"params": nodecay_params, "weight_decay": 0.0},
        ]
        num_decay_params = sum(p.numel() for p in decay_params)
        num_nodecay_params = sum(p.numel() for p in nodecay_params)
        if self.master_process:
            print(
                f"num decayed parameter tensors: {len(decay_params)}, with {num_decay_params:,} parameters"
            )
            print(
                f"num non-decayed parameter tensors: {len(nodecay_params)}, with {num_nodecay_params:,} parameters"
            )
        # Create AdamW optimizer and use the fused version if it is available
        fused_available = "fused" in inspect.signature(torch.optim.AdamW).parameters
        use_fused = fused_available and device_type == "cuda"
        extra_args = dict(fused=True) if use_fused else dict()
        optimizer = torch.optim.AdamW(
            optim_groups, lr=learning_rate, betas=betas, **extra_args
        )
        if self.master_process:
            print(f"using fused AdamW: {use_fused}")

        return optimizer

    def estimate_mfu(self, fwdbwd_per_iter, dt):
        """estimate model flops utilization (MFU) in units of A100 bfloat16 peak FLOPS"""
        # first estimate the number of flops we do per iteration.
        # see PaLM paper Appendix B as ref: https://arxiv.org/abs/2204.02311
        N = self.get_num_params()
        cfg = self.config
        L, H, Q, T = cfg.n_layer, cfg.n_head, cfg.n_embd // cfg.n_head, cfg.block_size
        flops_per_token = 6 * N + 12 * L * H * Q * T
        flops_per_fwdbwd = flops_per_token * T
        flops_per_iter = flops_per_fwdbwd * fwdbwd_per_iter
        # express our flops throughput as ratio of A100 bfloat16 peak flops
        flops_achieved = flops_per_iter * (1.0 / dt)  # per second
        flops_promised = 312e12  # A100 GPU bfloat16 peak flops is 312 TFLOPS
        mfu = flops_achieved / flops_promised
        return mfu

    @torch.no_grad()
    def generate(self, inputs, new_tokens, target_modality, temperature=0.0):
        """
        Take a conditioning sequence for each modality and generate new tokens for the target modality.

        Args:
            inputs: dict of tokens with modality names as keys
            new_tokens: number of new tokens to generate
            target_modality: modality to generate tokens for
            temperature: temperature for sampling (0.0 = deterministic)

        Most likely you'll want to make sure to be in model.eval() mode of operation for this.
        """
        for ii in range(new_tokens):
            # if the sequence context is growing too long we must crop it at block_size
            for mod_name in self.modality_registry.names():
                if inputs[mod_name].size(1) > self.config.block_size:
                    inputs[mod_name] = inputs[mod_name][:, -self.config.block_size :]

            # forward the model to get the logits for the index in the sequence
            outputs, _ = self(inputs, target_modality=target_modality)
            next_token = outputs[target_modality][:, -1:, :]
            next_token = next_token + torch.randn_like(next_token) * temperature

            if target_modality not in inputs:
                inputs[target_modality] = next_token
            else:
                inputs[target_modality] = torch.cat(
                    [inputs[target_modality], next_token], dim=1
                )

        return inputs

    @torch.no_grad()
    def generate_embeddings(self, inputs, reduction="mean"):
        """
        Take a conditioning sequence of indices idx (LongTensor of shape (b,t))
        and get the embedding from the transformer model for that series.

        Most likely you'll want to make sure to be in model.eval() mode of
        operation for this.
        """
        embeddings_dict = self.get_embeddings(inputs)
        result = {}

        # apply reduction for each modality
        for mod_name, embeddings in embeddings_dict.items():
            if reduction == "mean":
                result[mod_name] = torch.mean(embeddings, dim=1)
            elif reduction == "exp_decay":
                weights = (
                    torch.logspace(0, -1, embeddings.shape[1], device=embeddings.device)
                    .unsqueeze(0)
                    .unsqueeze(-1)
                )
                result[mod_name] = torch.sum(weights * embeddings, dim=1) / torch.sum(
                    weights, dim=1
                )
            elif reduction == "last":
                result[mod_name] = embeddings[:, -1, :]
            elif reduction == "none":
                result[mod_name] = embeddings
            else:
                raise NotImplementedError(
                    f"Reduction method '{reduction}' not implemented"
                )

        return result<|MERGE_RESOLUTION|>--- conflicted
+++ resolved
@@ -281,11 +281,7 @@
     def forward(self, x):
         if self.tokeniser == "affine":
             return self.c_fc(x)
-<<<<<<< HEAD
-        else:  # assume AIM
-=======
         else: # assume AIM
->>>>>>> b6385726
             x = self.c_fc(x)
             x = new_gelu(x)
             x = self.c_proj(x)
@@ -308,11 +304,7 @@
     def forward(self, x):
         if self.tokeniser == "affine":
             return self.c_fc(x)
-<<<<<<< HEAD
-        else:  # assume AIM
-=======
         else: # assume AIM
->>>>>>> b6385726
             x = self.c_fc(x)
             x = new_gelu(x)
             x = self.c_proj(x)
@@ -340,11 +332,7 @@
     dropout: float = 0.0
     bias: bool = False  # True: bias in Linears and LayerNorms, like GPT-2. False: a bit better and faster
     attn_type: str = "causal"  # causal or prefix
-<<<<<<< HEAD
-    tokeniser: str = "aim"  # one of "aim" or "affine"
-=======
     tokeniser: str = "aim" # one of "aim" or "affine"
->>>>>>> b6385726
     # LoRA params
     lora_r: int = 0  # rank, 0 disables LoRA
     lora_alpha: int = 16
