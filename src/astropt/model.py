--- conflicted
+++ resolved
@@ -29,18 +29,13 @@
     )
 
     flex_attention_avail = True
-<<<<<<< HEAD
 except ImportError:
-=======
-except:
->>>>>>> 40af54df
     print(
         "WARNING: only causal attention is available. Flex Attention requires PyTorch >= 2.6"
     )
     flex_attention_avail = False
 from torch.nn import functional as F
 
-<<<<<<< HEAD
 
 @dataclass
 class ModalityConfig:
@@ -72,8 +67,6 @@
             return random.sample(self.names(), len(self.names()))
         return self.names()
 
-=======
->>>>>>> 40af54df
 
 # @torch.jit.script # good to enable when not using torch.compile, disable when using (our default)
 def new_gelu(x):
@@ -252,7 +245,6 @@
         return x
 
 
-<<<<<<< HEAD
 class TaskHead(nn.Module):
     def __init__(self, config, output_dim):
         super().__init__()
@@ -312,8 +304,6 @@
         return self.wpe(pos)
 
 
-=======
->>>>>>> 40af54df
 @dataclass
 class GPTConfig:
     block_size: int = 1024
@@ -322,7 +312,6 @@
     n_embd: int = 768
     n_chan: int = 1
     dropout: float = 0.0
-<<<<<<< HEAD
     bias: bool = False  # True: bias in Linears and LayerNorms, like GPT-2. False: a bit better and faster
     attn_type: str = "causal"  # causal or prefix
     # LoRA params
@@ -360,47 +349,10 @@
                         for name in modality_registry.modalities.keys()
                     }
                 ),
-=======
-    patch_size: int = 16
-    bias: bool = False  # True: bias in Linears and LayerNorms, like GPT-2. False: a bit better and faster
-    attn_type: str = "causal"  # causal or prefix
-
-
-class GPT(nn.Module):
-    def __init__(self, config, master_process=True):
-        super().__init__()
-        assert config.block_size is not None
-        self.config = config
-
-        self.transformer = nn.ModuleDict(
-            dict(
-                wte=nn.Sequential(
-                    nn.Linear(
-                        config.patch_size * config.patch_size * config.n_chan,
-                        config.n_embd,
-                    ),
-                    nn.ReLU(),
-                    nn.Linear(config.n_embd, config.n_embd),
-                    nn.ReLU(),
-                ),
-                wpe=nn.Embedding(config.block_size, config.n_embd),
->>>>>>> 40af54df
                 drop=nn.Dropout(config.dropout),
                 h=nn.ModuleList([Block(config) for _ in range(config.n_layer)]),
                 ln_f=LayerNorm(config.n_embd, bias=config.bias),
             )
-<<<<<<< HEAD
-=======
-        )
-        self.lm_head = nn.Sequential(
-            nn.Linear(config.n_embd, config.n_embd * 2),
-            nn.ReLU(),
-            nn.Linear(config.n_embd * 2, config.n_embd),
-            nn.ReLU(),
-            nn.Linear(
-                config.n_embd, config.patch_size * config.patch_size * config.n_chan
-            ),
->>>>>>> 40af54df
         )
         self.lm_head = nn.ModuleDict(decoders)
         # with weight tying when using torch.compile() some warnings get generated:
@@ -409,14 +361,10 @@
         # not 100% sure what this is, so far seems to be harmless. TODO investigate
         # TODO rethink weight tying
         # self.transformer.wte.weight = self.lm_head.weight # https://paperswithcode.com/method/weight-tying
-<<<<<<< HEAD
-
         # optional task head for finetuning
         self.task_head = None
         if hasattr(config, "output_dim"):
             self.task_head = TaskHead(config, config.output_dim)
-=======
->>>>>>> 40af54df
 
         # init all weights
         self.apply(self._init_weights)
@@ -458,20 +406,12 @@
         elif isinstance(module, nn.Embedding):
             torch.nn.init.normal_(module.weight, mean=0.0, std=0.02)
 
-<<<<<<< HEAD
     def forward(self, inputs, targets=None, prefix_len=None, target_modality=None):
         # get device from first modality in our dict:
         device = next(iter(inputs.values())).device
         tt = sum(x.size(1) for x in inputs.values())
         assert tt <= self.config.block_size, (
             f"Cannot forward sequence of length {tt}, block size is only {self.config.block_size}"
-=======
-    def forward(self, idx, targets=None, prefix_len=None):
-        device = idx.device
-        b, t, c = idx.size()
-        assert t <= self.config.block_size, (
-            f"Cannot forward sequence of length {t}, block size is only {self.config.block_size}"
->>>>>>> 40af54df
         )
         if self.config.attn_type == "prefix":
             # TODO we need to make sure that the prefix hyperparameters are tuned well:
@@ -489,7 +429,6 @@
             )
         else:
             block_mask = None
-<<<<<<< HEAD
 
         # forward the GPT model itself
         embeddings = []
@@ -500,17 +439,6 @@
         pos = torch.arange(0, tt, dtype=torch.long, device=device).unsqueeze(0)
         # position embeddings of shape (1, tt, n_embd):
         pos_emb = self.transformer.wpe["images"](pos)
-=======
-        pos = torch.arange(0, t, dtype=torch.long, device=device).unsqueeze(
-            0
-        )  # shape (1, t)
-
-        # forward the GPT model itself
-        tok_emb = self.transformer.wte(idx)  # token embeddings of shape (b, t, n_embd)
-        pos_emb = self.transformer.wpe(
-            pos
-        )  # position embeddings of shape (1, t, n_embd)
->>>>>>> 40af54df
         x = self.transformer.drop(tok_emb + pos_emb)
         for block in self.transformer.h:
             x = block(x, block_mask=block_mask)
@@ -571,18 +499,10 @@
                 current_idx += seq_len
             loss /= len(self.modality_registry.names())
         else:
-<<<<<<< HEAD
-=======
-            # inference-time mini-optimization: only forward the lm_head on the very last position
-            logits = self.lm_head(
-                x[:, [-1], :]
-            )  # note: using list [-1] to preserve the time dim
->>>>>>> 40af54df
             loss = None
 
         return outputs, loss
 
-<<<<<<< HEAD
     def get_embeddings(self, inputs, pos=None, draw_from_centre=True, prefix_len=None):
         """
         Get embeddings from AstroPT.
@@ -663,37 +583,6 @@
         for mod_name, x in inputs.items():
             embeddings.append(self.transformer.wte[mod_name](x))
         tok_emb = torch.cat(embeddings, dim=1)
-
-=======
-    def get_embeddings(self, idx, prefix_len=None):
-        device = idx.device
-        b, t, ch = idx.size()
-        assert t <= self.config.block_size, (
-            f"Cannot forward sequence of length {t}, block size is only {self.config.block_size}"
-        )
-        if self.config.attn_type == "prefix":
-            # TODO we need to make sure that the prefix hyperparameters are tuned well:
-            if prefix_len is None:
-                # if we don't pass a prefix length assume we want it sampled at random
-                # TODO do we want this to be an eval mode switch?
-                prefix_len = random.randrange(self.config.block_size - 1)
-            prefix_lm_mask = generate_prefix_lm_mask(prefix_len)
-            block_mask = create_block_mask(
-                prefix_lm_mask,
-                None,
-                None,
-                self.config.block_size,
-                self.config.block_size,
-            )
-        else:
-            block_mask = None
-        pos = torch.arange(0, t, dtype=torch.long, device=device).unsqueeze(
-            0
-        )  # shape (1, t)
-
-        # forward the GPT model itself
-        tok_emb = self.transformer.wte(idx)  # token embeddings of shape (b, t, n_embd)
->>>>>>> 40af54df
         pos_emb = self.transformer.wpe(
             pos
         )  # position embeddings of shape (1, t, n_embd)
@@ -786,7 +675,6 @@
         """
         for ii in range(new_tokens):
             # if the sequence context is growing too long we must crop it at block_size
-<<<<<<< HEAD
             for mod_name in inputs:
                 if inputs[mod_name].size(1) > self.config.block_size:
                     inputs[mod_name] = inputs[mod_name][:, -self.config.block_size :]
@@ -802,20 +690,6 @@
                 inputs[target_modality] = torch.cat(
                     [inputs[target_modality], next_token], dim=1
                 )
-=======
-            idx_cond = (
-                idx
-                if idx.size(1) <= self.config.block_size
-                else idx[:, -self.config.block_size :]
-            )
-            # forward the model to get the logits for the index in the sequence
-            logits, _ = self(idx_cond)
-            idx_next = logits + (torch.randn(logits.size()) * temperature).to(
-                logits.device
-            )
-            # append sampled index to the running sequence and continue
-            idx = torch.cat((idx, idx_next), dim=1)
->>>>>>> 40af54df
 
         return inputs
 
@@ -828,7 +702,6 @@
         Most likely you'll want to make sure to be in model.eval() mode of
         operation for this.
         """
-<<<<<<< HEAD
         embeddings_dict = self.get_embeddings(inputs)
         result = {}
 
@@ -854,26 +727,4 @@
                     f"Reduction method '{reduction}' not implemented"
                 )
 
-        return result
-=======
-        idx_cond = (
-            idx
-            if idx.size(1) <= self.config.block_size
-            else idx[:, -self.config.block_size :]
-        )
-        embeddings = self.get_embeddings(idx_cond, prefix_len=None)
-        if average_type == "mean":
-            # We only care about the average embedding
-            return torch.mean(embeddings, dim=1)
-        elif average_type == "exp_decay":
-            weights = (
-                torch.logspace(0, -1, embeddings.shape[1], device=embeddings.device)
-                .unsqueeze(0)
-                .unsqueeze(-1)
-            )
-            return torch.sum(weights * embeddings, dim=1) / torch.sum(embeddings, dim=1)
-        elif average_type == "none":
-            return embeddings
-        else:
-            raise NotImplementedError
->>>>>>> 40af54df
+        return result